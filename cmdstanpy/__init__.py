# pylint: disable=wrong-import-position
"""CmdStanPy Module"""

import atexit
import shutil
import tempfile

_STANSUMMARY_STATS = [
    'Mean',
    'MCSE',
    'StdDev',
    '5%',
    '50%',
    '95%',
    'N_Eff',
    'N_Eff/s',
    'R_hat',
]

_TMPDIR = tempfile.mkdtemp()
_CMDSTAN_WARMUP = 1000
_CMDSTAN_SAMPLING = 1000
_CMDSTAN_THIN = 1
<<<<<<< HEAD
=======
_CMDSTAN_REFRESH = 100
_DOT_CMDSTANPY = '.cmdstanpy'
>>>>>>> f0488031
_DOT_CMDSTAN = '.cmdstan'


def _cleanup_tmpdir() -> None:
    """Force deletion of _TMPDIR."""
    print('deleting tmpfiles dir: {}'.format(_TMPDIR))
    shutil.rmtree(_TMPDIR, ignore_errors=True)
    print('done')


atexit.register(_cleanup_tmpdir)


from ._version import __version__  # noqa
from .install_cmdstan import rebuild_cmdstan
from .model import CmdStanModel  # noqa
from .stanfit import (  # noqa
    CmdStanGQ,
    CmdStanMCMC,
    CmdStanMLE,
    CmdStanVB,
    InferenceMetadata,
    from_csv,
)
from .utils import set_cmdstan_path  # noqa
from .utils import (
    cmdstan_path,
    install_cmdstan,
    set_make_env,
    show_versions,
    write_stan_json,
)

__all__ = [
    'set_cmdstan_path',
    'cmdstan_path',
    'set_make_env',
    'install_cmdstan',
    'CmdStanMCMC',
    'CmdStanMLE',
    'CmdStanGQ',
    'CmdStanVB',
    'CmdStanModel',
    'InferenceMetadata',
    'from_csv',
    'write_stan_json',
    'show_versions',
    'rebuild_cmdstan',
]<|MERGE_RESOLUTION|>--- conflicted
+++ resolved
@@ -21,11 +21,7 @@
 _CMDSTAN_WARMUP = 1000
 _CMDSTAN_SAMPLING = 1000
 _CMDSTAN_THIN = 1
-<<<<<<< HEAD
-=======
 _CMDSTAN_REFRESH = 100
-_DOT_CMDSTANPY = '.cmdstanpy'
->>>>>>> f0488031
 _DOT_CMDSTAN = '.cmdstan'
 
 

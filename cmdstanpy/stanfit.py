--- conflicted
+++ resolved
@@ -668,16 +668,9 @@
             num_rows -= start_idx
 
         if concat_chains:
-<<<<<<< HEAD
-            return flatten_chains(self._draws[start_idx:, :, :])
-        return self._draws[start_idx:, :, :]
-=======
-            num_rows *= self.chains
-            return self._draws[start_idx:, :, :].reshape(  # type: ignore
-                (num_rows, len(self.column_names)), order='F'
-            )
+            return flatten_chains(self._draws[start_idx:, :, :])  # type: ignore
         return self._draws[start_idx:, :, :]  # type: ignore
->>>>>>> fa339ab1
+
 
     @property
     def sample(self) -> np.ndarray:
@@ -1000,17 +993,11 @@
                 "draws from warmup iterations not available,"
                 ' must run sampler with "save_warmup=True".'
             )
-
-<<<<<<< HEAD
-        if vars is None:
-            vars = self._metadata.stan_vars_dims.keys()
-=======
         if vars_in is None:
-            vars = list(self.stan_vars_dims.keys())
+            vars = list(self._metadata.stan_vars_dims.keys())
         else:
             vars = vars_in
 
->>>>>>> fa339ab1
         self._assemble_draws()
 
         num_draws = self.num_draws_sampling
@@ -1026,17 +1013,12 @@
             num_draws += self.num_draws_warmup
             attrs["num_draws_warmup"] = self.num_draws_warmup
 
-<<<<<<< HEAD
-        data = {}
-        coordinates = {"chain": self.chain_ids, "draw": np.arange(num_draws)}
-=======
         data: MutableMapping[Hashable, Any] = {}
         coordinates: MutableMapping[Hashable, Any] = {
             "chain": self.chain_ids,
             "draw": np.arange(num_draws),
         }
         dims = ("draw", "chain")
->>>>>>> fa339ab1
         for var in vars:
             start_row = 0
             if not inc_warmup and self._save_warmup:
@@ -1287,15 +1269,9 @@
         self._logger = logger or get_logger()
         self.mcmc_sample = mcmc_sample
         self._generated_quantities = None
-<<<<<<< HEAD
         self._generated_quantities_pd = None
         config = self._validate_csv_files()
         self._metadata = InferenceMetadata(config)
-=======
-        self._column_names: Tuple[str, ...] = scan_generated_quantities_csv(
-            self.runset.csv_files[0]
-        )['column_names']
->>>>>>> fa339ab1
 
     def __repr__(self) -> str:
         repr = 'CmdStanGQ: model={} chains={}{}'.format(
@@ -1393,11 +1369,7 @@
             raise ValueError('Bad runset method {}.'.format(self.runset.method))
         if self._generated_quantities is None:
             self._assemble_generated_quantities()
-<<<<<<< HEAD
         return flatten_chains(self._generated_quantities)
-=======
-        return self._generated_quantities  # type: ignore # fixed by assemble
->>>>>>> fa339ab1
 
     @property
     def generated_quantities_pd(self) -> pd.DataFrame:
@@ -1495,17 +1467,9 @@
             raise ValueError('Bad runset method {}.'.format(self.runset.method))
         if self._generated_quantities is None:
             self._assemble_generated_quantities()
-<<<<<<< HEAD
         cols_1 = self.mcmc_sample.column_names
         cols_2 = self.column_names
-        dups = [
-=======
-
-        cols_1 = self.mcmc_sample.columns.tolist()
-        cols_2 = self.generated_quantities_pd.columns.tolist()
-
         dups = [  # type: ignore
->>>>>>> fa339ab1
             item
             for item, count in Counter(cols_1 + cols_2).items()
             if count > 1
@@ -1764,15 +1728,8 @@
         return pd.DataFrame([self._variational_mean], columns=self.column_names)
 
     @property
-<<<<<<< HEAD
-    def variational_params_dict(self) -> OrderedDict:
-        """
-        Returns inferred parameter means as Dict.
-        """
-=======
     def variational_params_dict(self) -> Dict[str, np.ndarray]:
         """Returns inferred parameter means as Dict."""
->>>>>>> fa339ab1
         return OrderedDict(zip(self.column_names, self._variational_mean))
 
     @property
@@ -1985,9 +1942,7 @@
     except (IOError, OSError, PermissionError) as e:
         raise ValueError(
             'An error occured processing the CSV files:\n\t{}'.format(str(e))
-<<<<<<< HEAD
         ) from e
-    return fit
 
 
 def add_var_to_xarray(
@@ -2011,7 +1966,4 @@
         data[var_name] = (
             var_dims,
             np.squeeze(drawset[start_row:, :, col_idxs], axis=2),
-        )
-=======
-        ) from e
->>>>>>> fa339ab1
+        )
"""
CmdStan arguments
"""
import os
from time import time
from enum import Enum, auto
from numbers import Integral, Real
from typing import List, Union
from numpy.random import RandomState

from cmdstanpy.utils import read_metric


class Method(Enum):
    """Supported CmdStan method names."""

    SAMPLE = auto()
    OPTIMIZE = auto()
    GENERATE_QUANTITIES = auto()
    VARIATIONAL = auto()

    def __repr__(self):
        return '<%s.%s>' % (self.__class__.__name__, self.name)


class SamplerArgs:
    """Arguments for the NUTS adaptive sampler."""

    def __init__(
        self,
        warmup_iters: int = None,
        sampling_iters: int = None,
        save_warmup: bool = False,
        thin: int = None,
        max_treedepth: int = None,
        metric: Union[str, List[str]] = None,
        step_size: Union[float, List[float]] = None,
        adapt_engaged: bool = None,
        adapt_delta: float = None,
        fixed_param: bool = False,
    ) -> None:
        """Initialize object."""
        self.warmup_iters = warmup_iters
        self.sampling_iters = sampling_iters
        self.save_warmup = save_warmup
        self.thin = thin
        self.max_treedepth = max_treedepth
        self.metric = metric
        self.metric_file = None
        self.step_size = step_size
        self.adapt_engaged = adapt_engaged
        self.adapt_delta = adapt_delta
        self.fixed_param = fixed_param
        self.diagnostic_file = None

    def validate(self, chains: int) -> None:
        """
        Check arguments correctness and consistency.

        * adaptation and warmup args are consistent
        * if file(s) for metric are supplied, check contents.
        * length of per-chain lists equals specified # of chains
        """
        if not isinstance(chains, Integral) or chains < 1:
            raise ValueError(
                'sampler expects number of chains to be greater than 0'
            )
        if self.warmup_iters is not None:
            if self.warmup_iters < 0 or not isinstance(
                self.warmup_iters, Integral
            ):
                raise ValueError(
                    'warmup_iters must be a non-negative integer,'
                    ' found {}'.format(self.warmup_iters)
                )
            if self.adapt_engaged and self.warmup_iters == 0:
                raise ValueError(
                    'adaptation requested but 0 warmup iterations specified, '
                    'must run warmup iterations'
                )
        if self.sampling_iters is not None:
            if self.sampling_iters < 0 or not isinstance(
                self.sampling_iters, Integral
            ):
                raise ValueError(
                    'sampling_iters must be a non-negative integer,'
                    ' found {}'.format(self.sampling_iters)
                )
        if self.thin is not None:
            if self.thin < 1 or not isinstance(self.thin, Integral):
                raise ValueError(
                    'thin must be a positive integer greater than 0,'
                    'found {}'.format(self.thin)
                )
        if self.max_treedepth is not None:
            if self.max_treedepth < 1 or not isinstance(
                self.max_treedepth, Integral
            ):
                raise ValueError(
                    'max_treedepth must be a positive integer greater than 0,'
                    ' found {}'.format(self.max_treedepth)
                )
        if self.step_size is not None:
            if self.fixed_param:
                raise ValueError(
                    'when fixed_param=True, cannot specify max_treedepth.'
                )
            if isinstance(self.step_size, Real):
                if self.step_size < 0:
                    raise ValueError(
                        'step_size must be > 0, found {}'.format(self.step_size)
                    )
            else:
                if len(self.step_size) != chains:
                    raise ValueError(
                        'number of step_sizes must match number of chains '
                        ' found {} step_sizes for {} chains '.format(
                            len(self.step_size), chains
                        )
                    )
                for step_size in self.step_size:
                    if step_size < 0:
                        raise ValueError(
                            'step_size must be > 0, found {}'.format(step_size)
                        )
        if self.metric is not None:
            dims = []
            if isinstance(self.metric, str):
                if self.metric in ['diag', 'diag_e']:
                    self.metric = 'diag_e'
                elif self.metric in ['dense', 'dense_e']:
                    self.metric = 'dense_e'
                else:
                    if not os.path.exists(self.metric):
                        raise ValueError('no such file {}'.format(self.metric))
                    dims = read_metric(self.metric)
            elif isinstance(self.metric, (list, tuple)):
                if len(self.metric) != chains:
                    raise ValueError(
                        'number of metric files must match number of chains '
                        ' found {} metric files for {} chains '.format(
                            len(self.metric), chains
                        )
                    )
                names_set = set(self.metric)
                if len(names_set) != len(self.metric):
                    raise ValueError(
                        'each chain must have its own metric file,'
                        ' found duplicates in metric files list.'
                    )
                for i, metric in enumerate(self.metric):
                    if not os.path.exists(metric):
                        raise ValueError('no such file {}'.format(metric))
                    if i == 0:
                        dims = read_metric(metric)
                    else:
                        dims2 = read_metric(metric)
                        if len(dims) != len(dims2):
                            raise ValueError(
                                'metrics files {}, {},'
                                ' inconsistent metrics'.format(
                                    self.metric[0], metric
                                )
                            )
                        for j, dim in enumerate(dims):
                            if dims[j] != dims2[j]:
                                raise ValueError(
                                    'metrics files {}, {},'
                                    ' inconsistent metrics'.format(
                                        self.metric[0], metric
                                    )
                                )
            if dims is not None:
                if len(dims) > 2 or (len(dims) == 2 and dims[0] != dims[1]):
                    raise ValueError('bad metric specifiation')
                self.metric_file = self.metric
                if len(dims) == 1:
                    self.metric = 'diag_e'
                elif len(dims) == 2:
                    self.metric = 'dense_e'
        if self.adapt_delta is not None:
            if not 0 < self.adapt_delta < 1:
                raise ValueError(
                    'adapt_delta must be between 0 and 1,'
                    ' found {}'.format(self.adapt_delta)
                )

        if self.fixed_param and (
            (self.warmup_iters is not None and self.warmup_iters > 0)
            or self.save_warmup
            or self.max_treedepth is not None
            or self.metric is not None
            or self.step_size is not None
            or self.adapt_delta is not None
        ):
            raise ValueError(
                'when fixed_param=True, cannot specify warmup or'
                ' or any adaptation parameters.'
            )

    def compose(self, idx: int, cmd: List) -> str:
        """
        Compose CmdStan command for method-specific non-default arguments.
        """
        cmd.append('method=sample')
        if self.sampling_iters is not None:
            cmd.append('num_samples={}'.format(self.sampling_iters))
        if self.warmup_iters is not None:
            cmd.append('num_warmup={}'.format(self.warmup_iters))
        if self.save_warmup:
            cmd.append('save_warmup=1')
        if self.thin is not None:
            cmd.append('thin={}'.format(self.thin))
        if self.fixed_param:
            cmd.append('algorithm=fixed_param')
            return cmd
        else:
            cmd.append('algorithm=hmc')
        if self.max_treedepth is not None:
            cmd.append('engine=nuts')
            cmd.append('max_depth={}'.format(self.max_treedepth))
        if self.step_size is not None:
            if not isinstance(self.step_size, list):
                cmd.append('stepsize={}'.format(self.step_size))
            else:
                cmd.append('stepsize={}'.format(self.step_size[idx]))
        if self.metric is not None:
            cmd.append('metric={}'.format(self.metric))
        if self.metric_file is not None:
            if not isinstance(self.metric_file, list):
                cmd.append('metric_file="{}"'.format(self.metric_file))
            else:
                cmd.append('metric_file="{}"'.format(self.metric_file[idx]))
        if self.adapt_engaged is not None or self.adapt_delta is not None:
            cmd.append('adapt')
        if self.adapt_engaged is not None:
            if self.adapt_engaged:
                cmd.append('engaged=1')
            else:
                cmd.append('engaged=0')
        if self.adapt_delta is not None:
            cmd.append('delta={}'.format(self.adapt_delta))
        return cmd


class OptimizeArgs:
    """Container for arguments for the optimizer."""

    OPTIMIZE_ALGOS = {'BFGS', 'LBFGS', 'Newton'}

    def __init__(
        self, algorithm: str = None, init_alpha: Real = None, iter: int = None
    ) -> None:

        self.algorithm = algorithm
        self.init_alpha = init_alpha
        self.iter = iter

    def validate(self, chains=None) -> None:
        """
        Check arguments correctness and consistency.
        """
        if (
            self.algorithm is not None
            and self.algorithm not in self.OPTIMIZE_ALGOS
        ):
            raise ValueError(
                'Please specify optimizer algorithms as one of [{}]'.format(
                    ', '.join(self.OPTIMIZE_ALGOS)
                )
            )

        if self.init_alpha is not None:
            if self.algorithm == 'Newton':
                raise ValueError(
                    'init_alpha must not be set when algorithm is Newton'
                )
            if isinstance(self.init_alpha, Real):
                if self.init_alpha < 0:
                    raise ValueError('init_alpha must be greater than 0')
            else:
                raise ValueError('init_alpha must be type of float')

        if self.iter is not None:
            if isinstance(self.iter, Integral):
                if self.iter < 0:
                    raise ValueError('iter must be greater than 0')
            else:
                raise ValueError('iter must be type of int')

    # pylint: disable=unused-argument
    def compose(self, idx: int, cmd: List) -> str:
        """compose command string for CmdStan for non-default arg values.
        """
        cmd.append('method=optimize')
        if self.algorithm:
            cmd.append('algorithm={}'.format(self.algorithm.lower()))
        if self.init_alpha is not None:
            cmd.append('init_alpha={}'.format(self.init_alpha))
        if self.iter is not None:
            cmd.append('iter={}'.format(self.iter))
        return cmd


class GenerateQuantitiesArgs:
    """Arguments needed for generate_quantities method."""

    def __init__(self, csv_files: List[str]) -> None:
        """Initialize object."""
        self.sample_csv_files = csv_files

    def validate(self, chains: int) -> None:
        """
        Check arguments correctness and consistency.

        * check that sample csv files exist
        """
        for i, csv in enumerate(self.sample_csv_files):
            if not os.path.exists(csv):
                raise ValueError(
                    'Invalid path for sample csv file: {}'.format(csv)
                )

    def compose(self, idx: int, cmd: List) -> str:
        """
        Compose CmdStan command for method-specific non-default arguments.
        """
        cmd.append('method=generate_quantities')
        cmd.append('fitted_params={}'.format(self.sample_csv_files[idx - 1]))
        return cmd


class VariationalArgs:
    """Arguments needed for variational method."""

    VARIATIONAL_ALGOS = {'meanfield', 'fullrank'}

    def __init__(
        self,
        algorithm: str = None,
        iter: int = None,
        grad_samples: int = None,
        elbo_samples: int = None,
        eta: Real = None,
        adapt_iter: int = None,
        tol_rel_obj: Real = None,
        eval_elbo: int = None,
        output_samples: int = None,
    ) -> None:
        self.algorithm = algorithm
        self.iter = iter
        self.grad_samples = grad_samples
        self.elbo_samples = elbo_samples
        self.eta = eta
        self.adapt_iter = adapt_iter
        self.tol_rel_obj = tol_rel_obj
        self.eval_elbo = eval_elbo
        self.output_samples = output_samples

    def validate(self, chains=None) -> None:
        """
        Check arguments correctness and consistency.
        """
        if (
            self.algorithm is not None
            and self.algorithm not in self.VARIATIONAL_ALGOS
        ):
            raise ValueError(
                'Please specify variational algorithms as one of [{}]'.format(
                    ', '.join(self.VARIATIONAL_ALGOS)
                )
            )
        if self.iter is not None:
            if self.iter < 1 or not isinstance(self.iter, Integral):
                raise ValueError(
                    'iter must be a positive integer,'
                    ' found {}'.format(self.iter)
                )
        if self.grad_samples is not None:
            if self.grad_samples < 1 or not isinstance(
                self.grad_samples, Integral
            ):
                raise ValueError(
                    'grad_samples must be a positive integer,'
                    ' found {}'.format(self.grad_samples)
                )
        if self.elbo_samples is not None:
            if self.elbo_samples < 1 or not isinstance(
                self.elbo_samples, Integral
            ):
                raise ValueError(
                    'elbo_samples must be a positive integer,'
                    ' found {}'.format(self.elbo_samples)
                )
        if self.eta is not None:
            if self.eta < 1 or not isinstance(self.eta, (Integral, Real)):
                raise ValueError(
                    'eta must be a non-negative number,'
                    ' found {}'.format(self.eta)
                )
        if self.adapt_iter is not None:
            if self.adapt_iter < 1 or not isinstance(self.eta, Integral):
                raise ValueError(
                    'adapt_iter must be a positive integer,'
                    ' found {}'.format(self.adapt_iter)
                )
        if self.tol_rel_obj is not None:
            if self.tol_rel_obj < 1 or not isinstance(
                self.tol_rel_obj, (Integral, Real)
            ):
                raise ValueError(
                    'tol_rel_obj must be a positive number,'
                    ' found {}'.format(self.tol_rel_obj)
                )
        if self.eval_elbo is not None:
            if self.eval_elbo < 1 or not isinstance(self.eval_elbo, Integral):
                raise ValueError(
                    'eval_elbo must be a positive integer,'
                    ' found {}'.format(self.eval_elbo)
                )
        if self.output_samples is not None:
            if self.output_samples < 1 or not isinstance(
                self.output_samples, Integral
            ):
                raise ValueError(
                    'output_samples must be a positive integer,'
                    ' found {}'.format(self.output_samples)
                )

    # pylint: disable=unused-argument
    def compose(self, idx: int, cmd: List) -> str:
        """
        Compose CmdStan command for method-specific non-default arguments.
        """
        cmd.append('method=variational')
        if self.algorithm is not None:
            cmd.append('algorithm={}'.format(self.algorithm))
        if self.iter is not None:
            cmd.append('iter={}'.format(self.iter))
        if self.grad_samples is not None:
            cmd.append('grad_samples={}'.format(self.grad_samples))
        if self.elbo_samples is not None:
            cmd.append('elbo_samples={}'.format(self.elbo_samples))
        if self.eta is not None:
            cmd.append('eta={}'.format(self.eta))
        if self.adapt_iter is not None:
            cmd.append('adapt')
            cmd.append('iter={}'.format(self.adapt_iter))
        if self.tol_rel_obj is not None:
            cmd.append('tol_rel_obj={}'.format(self.tol_rel_obj))
        if self.eval_elbo is not None:
            cmd.append('eval_elbo={}'.format(self.eval_elbo))
        if self.output_samples is not None:
            cmd.append('output_samples={}'.format(self.output_samples))
        return cmd


class CmdStanArgs:
    """
    Container for CmdStan command line arguments.
    Consists of arguments common to all methods and
    and an object which contains the method-specific arguments.
    """

    def __init__(
        self,
        model_name: str,
        model_exe: str,
        chain_ids: Union[List[int], None],
        method_args: Union[
            SamplerArgs, OptimizeArgs, GenerateQuantitiesArgs, VariationalArgs
        ],
        data: Union[str, dict] = None,
        seed: Union[int, List[int]] = None,
        inits: Union[int, float, str, List[str]] = None,
<<<<<<< HEAD
        output_dir: str = None,
=======
        output_basename: str = None,
        save_diagnostics: bool = False,
>>>>>>> f20c9bb9
        refresh: str = None,
    ) -> None:
        """Initialize object."""
        self.model_name = model_name
        self.model_exe = model_exe
        self.chain_ids = chain_ids
        self.data = data
        self.seed = seed
        self.inits = inits
<<<<<<< HEAD
        self.output_dir = output_dir
=======
        self.output_basename = output_basename
        self.save_diagnostics = save_diagnostics
>>>>>>> f20c9bb9
        self.refresh = refresh
        self.method_args = method_args
        if isinstance(method_args, SamplerArgs):
            self.method = Method.SAMPLE
        elif isinstance(method_args, OptimizeArgs):
            self.method = Method.OPTIMIZE
        elif isinstance(method_args, GenerateQuantitiesArgs):
            self.method = Method.GENERATE_QUANTITIES
        elif isinstance(method_args, VariationalArgs):
            self.method = Method.VARIATIONAL
        self.method_args.validate(len(chain_ids) if chain_ids else None)
        self.validate()

    def validate(self) -> None:
        """
        Check arguments correctness and consistency.

        * input files must exist
        * output files must be in a writeable directory
        * if no seed specified, set random seed.
        * length of per-chain lists equals specified # of chains
        """
        if self.model_name is None:
            raise ValueError('no stan model specified')
        if self.model_exe is None:
            raise ValueError('model not compiled')

        if self.chain_ids is not None:
            for i in range(len(self.chain_ids)):
                if self.chain_ids[i] < 1:
                    raise ValueError(
                        'invalid chain_id {}'.format(self.chain_ids[i])
                    )

        if self.output_dir is not None:
            self.output_dir = os.path.realpath(os.path.expanduser(
                self.output_dir))
            if not os.path.exists(os.path.dirname(self.output_dir)):
                raise ValueError(
                    'invalid path for output files, no such dir: {}'.format(
                        self.output_dir
                    )
                )
            try:
                testpath = os.path.join(self.output_dir, str(time()))
                with open(testpath, 'w+') as fd:
                    pass
                os.remove(testpath)  # cleanup
            except Exception:
                raise ValueError(
                    'invalid path for output files, '
                    'cannot write to dir: {}'.format(self.output_dir)
                )

        if self.seed is None:
            rng = RandomState()
            self.seed = rng.randint(1, 99999 + 1)
        else:
            if not isinstance(self.seed, (int, list)):
                raise ValueError(
                    'seed must be an integer between 0 and 2**32-1,'
                    ' found {}'.format(self.seed)
                )
            if isinstance(self.seed, int):
                if self.seed < 0 or self.seed > 2 ** 32 - 1:
                    raise ValueError(
                        'seed must be an integer between 0 and 2**32-1,'
                        ' found {}'.format(self.seed)
                    )
            else:
                if self.chain_ids is None:
                    raise ValueError(
                        'seed must not be a list when no chains used'
                    )

                if len(self.seed) != len(self.chain_ids):
                    raise ValueError(
                        'number of seeds must match number of chains '
                        ' found {} seed for {} chains '.format(
                            len(self.seed), len(self.chain_ids)
                        )
                    )
                for i in range(len(self.seed)):
                    if self.seed[i] < 0 or self.seed[i] > 2 ** 32 - 1:
                        raise ValueError(
                            'seed must be an integer value'
                            ' between 0 and 2**32-1,'
                            ' found {}'.format(self.seed[i])
                        )

        if isinstance(self.data, str):
            if not os.path.exists(self.data):
                raise ValueError('no such file {}'.format(self.data))
        elif self.data is None:
            if isinstance(self.method_args, OptimizeArgs):
                raise ValueError('data must be set when optimizing')
        elif not isinstance(self.data, dict):
            raise ValueError('data must be string or dict')

        if self.inits is not None:
            if isinstance(self.inits, (Integral, Real)):
                if self.inits < 0:
                    raise ValueError(
                        'inits must be > 0, found {}'.format(self.inits)
                    )
            elif isinstance(self.inits, str):
                if not os.path.exists(self.inits):
                    raise ValueError('no such file {}'.format(self.inits))
            elif isinstance(self.inits, list):
                if self.chain_ids is None:
                    raise ValueError(
                        'inits must not be a list when no chains are used'
                    )

                if len(self.inits) != len(self.chain_ids):
                    raise ValueError(
                        'number of inits files must match number of chains '
                        ' found {} inits files for {} chains '.format(
                            len(self.inits), len(self.chain_ids)
                        )
                    )
                names_set = set(self.inits)
                if len(names_set) != len(self.inits):
                    raise ValueError(
                        'each chain must have its own init file,'
                        ' found duplicates in inits files list.'
                    )
                for i in range(len(self.inits)):
                    if not os.path.exists(self.inits[i]):
                        raise ValueError(
                            'no such file {}'.format(self.inits[i])
                        )

    def compose_command(self, idx: int, csv_file: str,
                        diagnostic_file: str = None) -> str:
        """
        Compose CmdStan command for non-default arguments.
        """
        cmd = []
        if idx is not None and self.chain_ids is not None:
            if idx < 0 or idx > len(self.chain_ids) - 1:
                raise ValueError(
                    'index ({}) exceeds number of chains ({})'.format(
                        idx, len(self.chain_ids)
                    )
                )
            cmd.append(self.model_exe)
            cmd.append('id={}'.format(self.chain_ids[idx]))
        else:
            cmd.append(self.model_exe)

        if self.seed is not None:
            if not isinstance(self.seed, list):
                cmd.append('random')
                cmd.append('seed={}'.format(self.seed))
            else:
                cmd.append('random')
                cmd.append('seed={}'.format(self.seed[idx]))
        if self.data is not None:
            cmd.append('data')
            cmd.append('file={}'.format(self.data))
        if self.inits is not None:
            if not isinstance(self.inits, list):
                cmd.append('init={}'.format(self.inits))
            else:
                cmd.append('init={}'.format(self.inits[idx]))
        cmd.append('output')
        cmd.append('file={}'.format(csv_file))
        if diagnostic_file is not None:
            cmd.append('diagnostic_file={}'.format(diagnostic_file))
        if self.refresh is not None:
            cmd.append('refresh={}'.format(self.refresh))
        cmd = self.method_args.compose(idx, cmd)
        return cmd<|MERGE_RESOLUTION|>--- conflicted
+++ resolved
@@ -473,12 +473,8 @@
         data: Union[str, dict] = None,
         seed: Union[int, List[int]] = None,
         inits: Union[int, float, str, List[str]] = None,
-<<<<<<< HEAD
         output_dir: str = None,
-=======
-        output_basename: str = None,
         save_diagnostics: bool = False,
->>>>>>> f20c9bb9
         refresh: str = None,
     ) -> None:
         """Initialize object."""
@@ -488,12 +484,8 @@
         self.data = data
         self.seed = seed
         self.inits = inits
-<<<<<<< HEAD
         self.output_dir = output_dir
-=======
-        self.output_basename = output_basename
         self.save_diagnostics = save_diagnostics
->>>>>>> f20c9bb9
         self.refresh = refresh
         self.method_args = method_args
         if isinstance(method_args, SamplerArgs):

"""CmdStan method sample tests"""

import os
import logging
import shutil
from multiprocessing import cpu_count
import unittest
from testfixtures import LogCapture
import pytest

from cmdstanpy.cmdstan_args import Method, SamplerArgs, CmdStanArgs
from cmdstanpy.utils import EXTENSION
from cmdstanpy.stanfit import RunSet, CmdStanMCMC
from cmdstanpy.model import CmdStanModel

HERE = os.path.dirname(os.path.abspath(__file__))
DATAFILES_PATH = os.path.join(HERE, 'data')
GOODFILES_PATH = os.path.join(DATAFILES_PATH, 'runset-good')
BADFILES_PATH = os.path.join(DATAFILES_PATH, 'runset-bad')


class SampleTest(unittest.TestCase):

    # pylint: disable=no-self-use
    @pytest.fixture(scope='class', autouse=True)
    def do_clean_up(self):
        for root, _, files in os.walk(DATAFILES_PATH):
            for filename in files:
                _, ext = os.path.splitext(filename)
                if ext.lower() in ('.o', '.hpp', '.exe', ''):
                    filepath = os.path.join(root, filename)
                    os.remove(filepath)

    def test_bernoulli_good(self, stanfile='bernoulli.stan'):
        stan = os.path.join(DATAFILES_PATH, stanfile)
        bern_model = CmdStanModel(stan_file=stan)

        jdata = os.path.join(DATAFILES_PATH, 'bernoulli.data.json')
        bern_fit = bern_model.sample(
            data=jdata, chains=4, cores=2, seed=12345, iter_sampling=100
        )
        self.assertIn('CmdStanMCMC: model=bernoulli', bern_fit.__repr__())
        self.assertIn('method=sample', bern_fit.__repr__())

        self.assertEqual(bern_fit.runset._args.method, Method.SAMPLE)

        for i in range(bern_fit.runset.chains):
            csv_file = bern_fit.runset.csv_files[i]
            stdout_file = bern_fit.runset.stdout_files[i]
            self.assertTrue(os.path.exists(csv_file))
            self.assertTrue(os.path.exists(stdout_file))

        self.assertEqual(bern_fit.runset.chains, 4)
        self.assertEqual(bern_fit.draws, 100)
        column_names = [
            'lp__',
            'accept_stat__',
            'stepsize__',
            'treedepth__',
            'n_leapfrog__',
            'divergent__',
            'energy__',
            'theta',
        ]
        self.assertEqual(bern_fit.column_names, tuple(column_names))

        bern_sample = bern_fit.sample
        self.assertEqual(bern_sample.shape, (100, 4, len(column_names)))
        self.assertEqual(bern_fit.metric_type, 'diag_e')
        self.assertEqual(bern_fit.stepsize.shape, (4,))
        self.assertEqual(bern_fit.metric.shape, (4, 1))

        bern_fit = bern_model.sample(
            data=jdata,
            chains=4,
            cores=2,
            seed=12345,
            iter_sampling=100,
            output_dir=DATAFILES_PATH,
        )
        for i in range(bern_fit.runset.chains):
            csv_file = bern_fit.runset.csv_files[i]
            stdout_file = bern_fit.runset.stdout_files[i]
            self.assertTrue(os.path.exists(csv_file))
            self.assertTrue(os.path.exists(stdout_file))
        bern_sample = bern_fit.sample
        self.assertEqual(bern_sample.shape, (100, 4, len(column_names)))
        for i in range(bern_fit.runset.chains):  # cleanup datafile_path dir
            os.remove(bern_fit.runset.csv_files[i])
            if os.path.exists(bern_fit.runset.stdout_files[i]):
                os.remove(bern_fit.runset.stdout_files[i])
            if os.path.exists(bern_fit.runset.stderr_files[i]):
                os.remove(bern_fit.runset.stderr_files[i])
        rdata = os.path.join(DATAFILES_PATH, 'bernoulli.data.R')
        bern_fit = bern_model.sample(
            data=rdata, chains=4, cores=2, seed=12345, iter_sampling=100
        )
        bern_sample = bern_fit.sample
        self.assertEqual(bern_sample.shape, (100, 4, len(column_names)))

        data_dict = {'N': 10, 'y': [0, 1, 0, 0, 0, 0, 0, 0, 0, 1]}
        bern_fit = bern_model.sample(
            data=data_dict, chains=4, cores=2, seed=12345, iter_sampling=100
        )
        bern_sample = bern_fit.sample
        self.assertEqual(bern_sample.shape, (100, 4, len(column_names)))

    def test_init_types(self):
        stan = os.path.join(DATAFILES_PATH, 'bernoulli.stan')
        bern_model = CmdStanModel(stan_file=stan)
        jdata = os.path.join(DATAFILES_PATH, 'bernoulli.data.json')

        bern_fit = bern_model.sample(
            data=jdata, chains=4, cores=2, seed=12345, iter_sampling=100,
            inits=1.1
        )
        self.assertIn('init=1.1', bern_fit.runset.__repr__())

        bern_fit = bern_model.sample(
            data=jdata, chains=4, cores=2, seed=12345, iter_sampling=100,
            inits=1
        )
        self.assertIn('init=1', bern_fit.runset.__repr__())

        with self.assertRaises(ValueError):
            bern_model.sample(
                data=jdata, chains=4, cores=2, seed=12345, iter_sampling=100,
                inits=(1, 2)
            )

        with self.assertRaises(ValueError):
            bern_model.sample(
                data=jdata, chains=4, cores=2, seed=12345, iter_sampling=100,
                inits=-1
            )

    def test_bernoulli_bad(self):
        stan = os.path.join(DATAFILES_PATH, 'bernoulli.stan')
        bern_model = CmdStanModel(stan_file=stan)

        with self.assertRaisesRegex(RuntimeError, 'variable does not exist'):
            bern_model.sample(
                chains=4, cores=2, seed=12345, sampling_iters=100
            )

        with self.assertRaisesRegex(RuntimeError, 'variable does not exist'):
            bern_model.sample(
<<<<<<< HEAD
                data={'foo': 1},
                chains=4, cores=2, seed=12345, sampling_iters=100
=======
                chains=4, cores=2, seed=12345, iter_sampling=100
>>>>>>> 6e69767e
            )

    def test_multi_proc(self):
        logistic_stan = os.path.join(DATAFILES_PATH, 'logistic.stan')
        logistic_model = CmdStanModel(stan_file=logistic_stan)
        logistic_data = os.path.join(DATAFILES_PATH, 'logistic.data.R')

        with LogCapture() as log:
            logging.getLogger()
            logistic_model.sample(data=logistic_data, chains=4, cores=1)
        log.check_present(
            ('cmdstanpy', 'INFO', 'finish chain 1'),
            ('cmdstanpy', 'INFO', 'start chain 2'),
        )
        with LogCapture() as log:
            logging.getLogger()
            logistic_model.sample(data=logistic_data, chains=4, cores=2)
        if cpu_count() >= 4:
            # finish chains 1, 2 before starting chains 3, 4
            log.check_present(
                ('cmdstanpy', 'INFO', 'finish chain 1'),
                ('cmdstanpy', 'INFO', 'start chain 4'),
            )
        if cpu_count() >= 4:
            with LogCapture() as log:
                logging.getLogger()
                logistic_model.sample(data=logistic_data, chains=4, cores=4)
                log.check_present(
                    ('cmdstanpy', 'INFO', 'start chain 4'),
                    ('cmdstanpy', 'INFO', 'finish chain 1'),
                )

    def test_fixed_param_good(self):
        stan = os.path.join(DATAFILES_PATH, 'datagen_poisson_glm.stan')
        datagen_model = CmdStanModel(stan_file=stan)
        no_data = {}
        datagen_fit = datagen_model.sample(
            data=no_data, seed=12345, iter_sampling=100, fixed_param=True
        )
        self.assertEqual(datagen_fit.runset._args.method, Method.SAMPLE)

        for i in range(datagen_fit.runset.chains):
            csv_file = datagen_fit.runset.csv_files[i]
            stdout_file = datagen_fit.runset.stdout_files[i]
            self.assertTrue(os.path.exists(csv_file))
            self.assertTrue(os.path.exists(stdout_file))

        self.assertEqual(datagen_fit.runset.chains, 1)

        column_names = [
            'lp__',
            'accept_stat__',
            'N',
            'y_sim.1',
            'y_sim.2',
            'y_sim.3',
            'y_sim.4',
            'y_sim.5',
            'y_sim.6',
            'y_sim.7',
            'y_sim.8',
            'y_sim.9',
            'y_sim.10',
            'y_sim.11',
            'y_sim.12',
            'y_sim.13',
            'y_sim.14',
            'y_sim.15',
            'y_sim.16',
            'y_sim.17',
            'y_sim.18',
            'y_sim.19',
            'y_sim.20',
            'x_sim.1',
            'x_sim.2',
            'x_sim.3',
            'x_sim.4',
            'x_sim.5',
            'x_sim.6',
            'x_sim.7',
            'x_sim.8',
            'x_sim.9',
            'x_sim.10',
            'x_sim.11',
            'x_sim.12',
            'x_sim.13',
            'x_sim.14',
            'x_sim.15',
            'x_sim.16',
            'x_sim.17',
            'x_sim.18',
            'x_sim.19',
            'x_sim.20',
            'pop_sim.1',
            'pop_sim.2',
            'pop_sim.3',
            'pop_sim.4',
            'pop_sim.5',
            'pop_sim.6',
            'pop_sim.7',
            'pop_sim.8',
            'pop_sim.9',
            'pop_sim.10',
            'pop_sim.11',
            'pop_sim.12',
            'pop_sim.13',
            'pop_sim.14',
            'pop_sim.15',
            'pop_sim.16',
            'pop_sim.17',
            'pop_sim.18',
            'pop_sim.19',
            'pop_sim.20',
            'alpha_sim',
            'beta_sim',
            'eta.1',
            'eta.2',
            'eta.3',
            'eta.4',
            'eta.5',
            'eta.6',
            'eta.7',
            'eta.8',
            'eta.9',
            'eta.10',
            'eta.11',
            'eta.12',
            'eta.13',
            'eta.14',
            'eta.15',
            'eta.16',
            'eta.17',
            'eta.18',
            'eta.19',
            'eta.20'
        ]
        self.assertEqual(datagen_fit.column_names, tuple(column_names))
        self.assertEqual(datagen_fit.draws, 100)
        self.assertEqual(datagen_fit.sample.shape, (100, 1, len(column_names)))
        self.assertEqual(datagen_fit.metric, None)
        self.assertEqual(datagen_fit.metric_type, None)
        self.assertEqual(datagen_fit.stepsize, None)

    def test_bernoulli_file_with_space(self):
        self.test_bernoulli_good('bernoulli with space in name.stan')

    def test_bernoulli_path_with_space(self):
        self.test_bernoulli_good('path with space/'
                                 'bernoulli_path_with_space.stan')


class CmdStanMCMCTest(unittest.TestCase):
    def test_validate_good_run(self):
        # construct fit using existing sampler output
        exe = os.path.join(DATAFILES_PATH, 'bernoulli' + EXTENSION)
        jdata = os.path.join(DATAFILES_PATH, 'bernoulli.data.json')
        sampler_args = SamplerArgs(
            iter_sampling=100, max_treedepth=11, adapt_delta=0.95
        )
        cmdstan_args = CmdStanArgs(
            model_name='bernoulli',
            model_exe=exe,
            chain_ids=[1, 2, 3, 4],
            seed=12345,
            data=jdata,
            output_dir=DATAFILES_PATH,
            method_args=sampler_args,
        )
        runset = RunSet(args=cmdstan_args, chains=4)
        runset._csv_files = [
            os.path.join(DATAFILES_PATH, 'runset-good', 'bern-1.csv'),
            os.path.join(DATAFILES_PATH, 'runset-good', 'bern-2.csv'),
            os.path.join(DATAFILES_PATH, 'runset-good', 'bern-3.csv'),
            os.path.join(DATAFILES_PATH, 'runset-good', 'bern-4.csv'),
            ]
        self.assertEqual(4, runset.chains)
        retcodes = runset._retcodes
        for i in range(len(retcodes)):
            runset._set_retcode(i, 0)
        self.assertTrue(runset._check_retcodes())

        fit = CmdStanMCMC(runset)
        fit._validate_csv_files()
        self.assertEqual(100, fit.draws)
        self.assertEqual(8, len(fit.column_names))
        self.assertEqual('lp__', fit.column_names[0])

        drawset = fit.get_drawset()
        self.assertEqual(
            drawset.shape,
            (fit.runset.chains * fit.draws, len(fit.column_names))
        )
        _ = fit.summary()
        self.assertTrue(True)

        # TODO - use cmdstan test files instead
        expected = '\n'.join(
            [
                'Checking sampler transitions treedepth.',
                'Treedepth satisfactory for all transitions.',
                '\nChecking sampler transitions for divergences.',
                'No divergent transitions found.',
                '\nChecking E-BFMI - sampler transitions HMC potential energy.',
                'E-BFMI satisfactory for all transitions.',
                '\nEffective sample size satisfactory.',
            ]
        )
        self.assertIn(expected, fit.diagnose().replace('\r\n', '\n'))

    def test_validate_big_run(self):
        exe = os.path.join(
            DATAFILES_PATH, 'bernoulli' + EXTENSION
        )
        sampler_args = SamplerArgs()
        cmdstan_args = CmdStanArgs(
            model_name='bernoulli',
            model_exe=exe,
            chain_ids=[1, 2],
            seed=12345,
            output_dir=DATAFILES_PATH,
            method_args=sampler_args,
        )
        runset = RunSet(args=cmdstan_args, chains=2)
        runset._csv_files = [
            os.path.join(DATAFILES_PATH, 'runset-big', 'output_icar_nyc-1.csv'),
            os.path.join(DATAFILES_PATH, 'runset-big', 'output_icar_nyc-1.csv'),
            ]
        fit = CmdStanMCMC(runset)
        fit._validate_csv_files()
        sampler_state = [
            'lp__',
            'accept_stat__',
            'stepsize__',
            'treedepth__',
            'n_leapfrog__',
            'divergent__',
            'energy__',
        ]
        phis = ['phi.{}'.format(str(x + 1)) for x in range(2095)]
        column_names = sampler_state + phis
        self.assertEqual(fit.columns, len(column_names))
        self.assertEqual(fit.column_names, tuple(column_names))
        self.assertEqual(fit.metric_type, 'diag_e')
        self.assertEqual(fit.stepsize.shape, (2,))
        self.assertEqual(fit.metric.shape, (2, 2095))
        self.assertEqual((1000, 2, 2102), fit.sample.shape)
        phis = fit.get_drawset(params=['phi'])
        self.assertEqual((2000, 2095), phis.shape)
        phi1 = fit.get_drawset(params=['phi.1'])
        self.assertEqual((2000, 1), phi1.shape)
        mo_phis = fit.get_drawset(params=['phi.1', 'phi.10', 'phi.100'])
        self.assertEqual((2000, 3), mo_phis.shape)
        phi2095 = fit.get_drawset(params=['phi.2095'])
        self.assertEqual((2000, 1), phi2095.shape)
        with self.assertRaises(Exception):
            fit.get_drawset(params=['phi.2096'])
        with self.assertRaises(Exception):
            fit.get_drawset(params=['ph'])

    # pylint: disable=no-self-use
    def test_custom_metric(self):
        stan = os.path.join(DATAFILES_PATH, 'bernoulli.stan')
        jdata = os.path.join(DATAFILES_PATH, 'bernoulli.data.json')
        bern_model = CmdStanModel(stan_file=stan)
        jmetric = os.path.join(DATAFILES_PATH, 'bernoulli.metric.json')
        # just test that it runs without error
        bern_model.sample(
            data=jdata, chains=4, cores=2, seed=12345, iter_sampling=200,
            metric=jmetric,
        )

    def test_save_csv(self):
        stan = os.path.join(DATAFILES_PATH, 'bernoulli.stan')
        jdata = os.path.join(DATAFILES_PATH, 'bernoulli.data.json')
        bern_model = CmdStanModel(stan_file=stan)
        bern_fit = bern_model.sample(
            data=jdata, chains=4, cores=2, seed=12345, iter_sampling=200
        )
        for i in range(bern_fit.runset.chains):
            csv_file = bern_fit.runset.csv_files[i]
            stdout_file = bern_fit.runset.stdout_files[i]
            self.assertTrue(os.path.exists(csv_file))
            self.assertTrue(os.path.exists(stdout_file))

        # save files to good dir
        bern_fit.save_csvfiles(dir=DATAFILES_PATH)
        for i in range(bern_fit.runset.chains):
            csv_file = bern_fit.runset.csv_files[i]
            self.assertTrue(os.path.exists(csv_file))
        with self.assertRaisesRegex(Exception, 'file exists'):
            bern_fit.save_csvfiles(dir=DATAFILES_PATH)

        tmp2_dir = os.path.join(HERE, 'tmp2')
        os.mkdir(tmp2_dir)
        bern_fit.save_csvfiles(dir=tmp2_dir)
        for i in range(bern_fit.runset.chains):
            csv_file = bern_fit.runset.csv_files[i]
            self.assertTrue(os.path.exists(csv_file))
        for i in range(bern_fit.runset.chains):  # cleanup datafile_path dir
            os.remove(bern_fit.runset.csv_files[i])
            if os.path.exists(bern_fit.runset.stdout_files[i]):
                os.remove(bern_fit.runset.stdout_files[i])
            if os.path.exists(bern_fit.runset.stderr_files[i]):
                os.remove(bern_fit.runset.stderr_files[i])
        shutil.rmtree(tmp2_dir, ignore_errors=True)

        # regenerate to tmpdir, save to good dir
        bern_fit = bern_model.sample(
            data=jdata, chains=4, cores=2, seed=12345, iter_sampling=200
        )
        bern_fit.save_csvfiles()  # default dir
        for i in range(bern_fit.runset.chains):
            csv_file = bern_fit.runset.csv_files[i]
            self.assertTrue(os.path.exists(csv_file))
        for i in range(bern_fit.runset.chains):  # cleanup default dir
            os.remove(bern_fit.runset.csv_files[i])
            if os.path.exists(bern_fit.runset.stdout_files[i]):
                os.remove(bern_fit.runset.stdout_files[i])
            if os.path.exists(bern_fit.runset.stderr_files[i]):
                os.remove(bern_fit.runset.stderr_files[i])

    def test_diagnose_divergences(self):
        exe = os.path.join(
            DATAFILES_PATH, 'bernoulli' + EXTENSION
        )
        sampler_args = SamplerArgs()
        cmdstan_args = CmdStanArgs(
            model_name='bernoulli',
            model_exe=exe,
            chain_ids=[1],
            output_dir=DATAFILES_PATH,
            method_args=sampler_args,
        )
        runset = RunSet(args=cmdstan_args, chains=1)
        runset._csv_files = [
            os.path.join(DATAFILES_PATH, 'diagnose-good',
                             'corr_gauss_depth8-1.csv'),
            ]
        fit = CmdStanMCMC(runset)
        # TODO - use cmdstan test files instead
        expected = '\n'.join(
            [
                'Checking sampler transitions treedepth.',
                '424 of 1000 (42%) transitions hit the maximum '
                'treedepth limit of 8, or 2^8 leapfrog steps.',
                'Trajectories that are prematurely terminated '
                'due to this limit will result in slow exploration.',
                'For optimal performance, increase this limit.',
            ]
        )
        self.assertIn(expected, fit.diagnose().replace('\r\n', '\n'))

    def test_validate_bad_run(self):
        exe = os.path.join(DATAFILES_PATH, 'bernoulli' + EXTENSION)
        jdata = os.path.join(DATAFILES_PATH, 'bernoulli.data.json')
        sampler_args = SamplerArgs(
            iter_sampling=100, max_treedepth=11, adapt_delta=0.95
        )

        # some chains had errors
        cmdstan_args = CmdStanArgs(
            model_name='bernoulli',
            model_exe=exe,
            chain_ids=[1, 2, 3, 4],
            seed=12345,
            data=jdata,
            output_dir=DATAFILES_PATH,
            method_args=sampler_args,
        )
        runset = RunSet(args=cmdstan_args, chains=4)
        for i in range(4):
            runset._set_retcode(i, 0)
        self.assertTrue(runset._check_retcodes())

        # errors reported
        runset._stderr_files = [
            os.path.join(DATAFILES_PATH, 'runset-bad',
                             'bad-transcript-bern-1.txt'),
            os.path.join(DATAFILES_PATH, 'runset-bad',
                             'bad-transcript-bern-2.txt'),
            os.path.join(DATAFILES_PATH, 'runset-bad',
                             'bad-transcript-bern-3.txt'),
            os.path.join(DATAFILES_PATH, 'runset-bad',
                             'bad-transcript-bern-4.txt'),
            ]
        self.assertEqual(len(runset._get_err_msgs()), 4)

        # csv file headers inconsistent
        runset._csv_files = [
            os.path.join(DATAFILES_PATH, 'runset-bad', 'bad-hdr-bern-1.csv'),
            os.path.join(DATAFILES_PATH, 'runset-bad', 'bad-hdr-bern-2.csv'),
            os.path.join(DATAFILES_PATH, 'runset-bad', 'bad-hdr-bern-3.csv'),
            os.path.join(DATAFILES_PATH, 'runset-bad', 'bad-hdr-bern-4.csv'),
            ]
        fit = CmdStanMCMC(runset)
        with self.assertRaisesRegex(ValueError, 'header mismatch'):
            fit._validate_csv_files()

        # bad draws
        runset._csv_files = [
            os.path.join(DATAFILES_PATH, 'runset-bad', 'bad-draws-bern-1.csv'),
            os.path.join(DATAFILES_PATH, 'runset-bad', 'bad-draws-bern-2.csv'),
            os.path.join(DATAFILES_PATH, 'runset-bad', 'bad-draws-bern-3.csv'),
            os.path.join(DATAFILES_PATH, 'runset-bad', 'bad-draws-bern-4.csv'),
            ]
        fit = CmdStanMCMC(runset)
        with self.assertRaisesRegex(ValueError, 'draws'):
            fit._validate_csv_files()

        # mismatch - column headers, draws
        runset._csv_files = [
            os.path.join(DATAFILES_PATH, 'runset-bad', 'bad-cols-bern-1.csv'),
            os.path.join(DATAFILES_PATH, 'runset-bad', 'bad-cols-bern-2.csv'),
            os.path.join(DATAFILES_PATH, 'runset-bad', 'bad-cols-bern-3.csv'),
            os.path.join(DATAFILES_PATH, 'runset-bad', 'bad-cols-bern-4.csv'),
            ]
        fit = CmdStanMCMC(runset)
        with self.assertRaisesRegex(ValueError, 'bad draw'):
            fit._validate_csv_files()


if __name__ == '__main__':
    unittest.main()<|MERGE_RESOLUTION|>--- conflicted
+++ resolved
@@ -145,12 +145,8 @@
 
         with self.assertRaisesRegex(RuntimeError, 'variable does not exist'):
             bern_model.sample(
-<<<<<<< HEAD
                 data={'foo': 1},
-                chains=4, cores=2, seed=12345, sampling_iters=100
-=======
                 chains=4, cores=2, seed=12345, iter_sampling=100
->>>>>>> 6e69767e
             )
 
     def test_multi_proc(self):
